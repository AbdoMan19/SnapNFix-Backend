using System.Reflection;
using System.Threading.RateLimiting;
using Asp.Versioning;
using Microsoft.AspNetCore.Identity;
using Microsoft.AspNetCore.Mvc;
using Microsoft.AspNetCore.RateLimiting;
using Microsoft.EntityFrameworkCore;
using SnapNFix.Api.Handlers;
using SnapNFix.Domain.Entities;
using SnapNFix.Infrastructure.Context;

namespace SnapNFix.Api.Extensions;

public static class ServiceCollectionExtensions
{
    public static IServiceCollection AddWebApiServices(this IServiceCollection services , IConfiguration configuration)
    {
        services.Configure<ApiBehaviorOptions>(options =>
        {
            options.SuppressModelStateInvalidFilter = true;
        });
        services.Scan(scan => scan
            .FromAssemblies(
                Assembly.GetExecutingAssembly(),
                Application.AssemblyReference.Assembly,
                Infrastructure.AssemblyReference.Assembly
            )
            .AddClasses()
            .AsMatchingInterface()
            .WithScopedLifetime());
        services.AddDbContext<SnapNFixContext>(options =>
            options.UseNpgsql(
                configuration.GetConnectionString("DefaultConnection"),
                npgsql =>
                {
                    npgsql.UseNetTopologySuite();
                }));
        services.AddIdentity<User, IdentityRole<Guid>>(options =>
<<<<<<< HEAD
            {
                options.Password.RequireDigit = true;
                options.Password.RequiredLength = 8;
                options.Password.RequireLowercase = true;
                options.Password.RequireUppercase = true;
                options.Password.RequireNonAlphanumeric = true;
                options.User.RequireUniqueEmail = true;
                
                options.Lockout.MaxFailedAccessAttempts = 3;
                options.Lockout.DefaultLockoutTimeSpan = TimeSpan.FromSeconds(10);
            })
            .AddEntityFrameworkStores<SnapNFixContext>()
            .AddDefaultTokenProviders();
        
        services.Configure<DataProtectionTokenProviderOptions>(options =>
        {
            options.TokenLifespan = TimeSpan.FromHours(1);
        });
=======
        {
            options.Password.RequireDigit = true;
            options.Password.RequiredLength = 8;
            options.Password.RequireLowercase = true;
            options.Password.RequireUppercase = true;
            options.Password.RequireNonAlphanumeric = true;
            options.User.RequireUniqueEmail = false; 
            options.Lockout.MaxFailedAccessAttempts = 3;
            options.Lockout.DefaultLockoutTimeSpan = TimeSpan.FromSeconds(10);
        })
        .AddEntityFrameworkStores<SnapNFixContext>()
        .AddDefaultTokenProviders()
        .AddUserValidator<OptionalEmailValidator<User>>();

>>>>>>> 6c0e17ac


        /*services.AddApiVersioning(options =>
        {
            options.ReportApiVersions = true;
            options.AssumeDefaultVersionWhenUnspecified = true;
            options.DefaultApiVersion = new ApiVersion(1, 0);
        })*/
        
        services.AddRateLimiter(options =>
        {
            options.AddFixedWindowLimiter("FixedWindowPolicy", limiterOptions =>
            {
                limiterOptions.PermitLimit = 5; // Allow 5 requests
                limiterOptions.Window = TimeSpan.FromSeconds(10); // Per 10 seconds
                limiterOptions.QueueProcessingOrder = QueueProcessingOrder.OldestFirst;
                limiterOptions.QueueLimit = 2; // Allow 2 requests to queue
            });
        });

        services.AddCors(options =>
        {
            options.AddPolicy("DefaultPolicy", policy =>
            {
                policy.AllowAnyOrigin()
                    .AllowAnyMethod()
                    .AllowAnyHeader();
            });
        });

        services.AddHealthChecks()
            .AddDbContextCheck<SnapNFixContext>();
        services.AddExceptionHandler<GlobalExceptionHandler>();
        services.AddHttpContextAccessor();

        services.AddEndpointsApiExplorer();

        services.AddAuthorization(options =>
        {
            options.AddPolicy("Admin", policy => policy.RequireRole("Admin"));
            options.AddPolicy("Citizen", policy => policy.RequireRole("Citizen"));
        });
        services.AddProblemDetails();

        return services;
    }
}<|MERGE_RESOLUTION|>--- conflicted
+++ resolved
@@ -35,27 +35,13 @@
                 {
                     npgsql.UseNetTopologySuite();
                 }));
-        services.AddIdentity<User, IdentityRole<Guid>>(options =>
-<<<<<<< HEAD
-            {
-                options.Password.RequireDigit = true;
-                options.Password.RequiredLength = 8;
-                options.Password.RequireLowercase = true;
-                options.Password.RequireUppercase = true;
-                options.Password.RequireNonAlphanumeric = true;
-                options.User.RequireUniqueEmail = true;
-                
-                options.Lockout.MaxFailedAccessAttempts = 3;
-                options.Lockout.DefaultLockoutTimeSpan = TimeSpan.FromSeconds(10);
-            })
-            .AddEntityFrameworkStores<SnapNFixContext>()
-            .AddDefaultTokenProviders();
-        
+            
         services.Configure<DataProtectionTokenProviderOptions>(options =>
         {
             options.TokenLifespan = TimeSpan.FromHours(1);
         });
-=======
+        
+        services.AddIdentity<User, IdentityRole<Guid>>(options =>
         {
             options.Password.RequireDigit = true;
             options.Password.RequiredLength = 8;
@@ -70,7 +56,6 @@
         .AddDefaultTokenProviders()
         .AddUserValidator<OptionalEmailValidator<User>>();
 
->>>>>>> 6c0e17ac
 
 
         /*services.AddApiVersioning(options =>
