using Microsoft.AspNetCore.Identity;
using Microsoft.EntityFrameworkCore;
using Microsoft.AspNetCore.RateLimiting; // Add this namespace
using SnapNFix.Domain.Entities;
using SnapNFix.Infrastructure.Context;
using SnapNFix.Infrastructure.Extensions;
using System.Threading.RateLimiting; // Add this namespace

namespace SnapNFix.Api;

public class Program
{
    public static void Main(string[] args)
    {
        var builder = WebApplication.CreateBuilder(args);

        builder.Services.AddInfrastructure(builder.Configuration);

        // Add Identity
        builder.Services.AddIdentity<User, IdentityRole<Guid>>(options =>
            {
                options.Password.RequireDigit = true;
                options.Password.RequiredLength = 8;
                options.Password.RequireLowercase = true;
                options.Password.RequireUppercase = true;
                options.Password.RequireNonAlphanumeric = true;
                options.User.RequireUniqueEmail = true;
                options.Lockout.MaxFailedAccessAttempts = 3;
                options.Lockout.DefaultLockoutTimeSpan = TimeSpan.FromSeconds(10);
<<<<<<< HEAD
           //     options.User.AllowedUserNameCharacters = "abcdefghijklmnopqrstuvwxyzABCDEFGHIJKLMNOPQRSTUVWXYZ0123456789-._@+";
            } )
=======
            })
>>>>>>> ba34cd06
            .AddEntityFrameworkStores<SnapNFixContext>()
            .AddDefaultTokenProviders();
        /*builder.Services.AddAuthentication()
            .AddGoogle(options =>
            {
                options.ClientId = builder.Configuration["Authentication:Google:ClientId"];
                options.ClientSecret = builder.Configuration["Authentication:Google:ClientSecret"];
            });*/

        // Add Rate Limiting
        builder.Services.AddRateLimiter(options =>
        {
            options.AddFixedWindowLimiter("FixedWindowPolicy", limiterOptions =>
            {
                limiterOptions.PermitLimit = 5; // Allow 5 requests
                limiterOptions.Window = TimeSpan.FromSeconds(10); // Per 10 seconds
                limiterOptions.QueueProcessingOrder = QueueProcessingOrder.OldestFirst;
                limiterOptions.QueueLimit = 2; // Allow 2 requests to queue
            });
        });

        builder.Services.AddControllers();
        builder.Services.AddOpenApi();

        var app = builder.Build();

        using (var scope = app.Services.CreateScope())
        {
            var dbContext = scope.ServiceProvider.GetRequiredService<SnapNFixContext>();
            dbContext.Database.Migrate(); // Applies any pending migrations
        }

        // Configure the HTTP request pipeline.
        if (app.Environment.IsDevelopment())
        {
            app.MapOpenApi();
        }

        app.UseHttpsRedirection();
<<<<<<< HEAD
        app.UseAuthentication();
        app.UseAuthorization();
=======

        // Use Rate Limiting Middleware
        app.UseRateLimiter();
>>>>>>> ba34cd06

        app.UseAuthentication();
        app.UseAuthorization();

        app.MapControllers();

        app.Run();
    }
}<|MERGE_RESOLUTION|>--- conflicted
+++ resolved
@@ -27,12 +27,7 @@
                 options.User.RequireUniqueEmail = true;
                 options.Lockout.MaxFailedAccessAttempts = 3;
                 options.Lockout.DefaultLockoutTimeSpan = TimeSpan.FromSeconds(10);
-<<<<<<< HEAD
-           //     options.User.AllowedUserNameCharacters = "abcdefghijklmnopqrstuvwxyzABCDEFGHIJKLMNOPQRSTUVWXYZ0123456789-._@+";
-            } )
-=======
             })
->>>>>>> ba34cd06
             .AddEntityFrameworkStores<SnapNFixContext>()
             .AddDefaultTokenProviders();
         /*builder.Services.AddAuthentication()
@@ -72,14 +67,9 @@
         }
 
         app.UseHttpsRedirection();
-<<<<<<< HEAD
-        app.UseAuthentication();
-        app.UseAuthorization();
-=======
 
         // Use Rate Limiting Middleware
         app.UseRateLimiter();
->>>>>>> ba34cd06
 
         app.UseAuthentication();
         app.UseAuthorization();
