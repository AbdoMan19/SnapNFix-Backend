using Microsoft.Extensions.DependencyInjection;
using Microsoft.Extensions.Logging;
using Microsoft.Extensions.Options;
using Newtonsoft.Json;
<<<<<<< HEAD
=======
using SnapNFix.Domain.Entities;
>>>>>>> 9a51627a
using SnapNFix.Domain.Interfaces;
using SnapNFix.Infrastructure.Options;

namespace SnapNFix.Infrastructure.Services.AiService.PhotoValidationService;

public class PhotoValidationService : IPhotoValidationService
{
    private readonly ILogger<PhotoValidationService> _logger;
    private readonly IHttpClientFactory _httpClientFactory;
    private readonly IUnitOfWork _unitOfWork;
    private readonly PhotoValidationOptions _photoValidationOptions;
    private readonly IServiceScopeFactory _serviceScopeFactory;

    public PhotoValidationService(
        ILogger<PhotoValidationService> logger, 
        IHttpClientFactory httpClientFactory,
        IUnitOfWork unitOfWork,
        IOptions<PhotoValidationOptions> photoValidationOptions
        , IServiceScopeFactory serviceScopeFactory)
    {
        _logger = logger;
        _httpClientFactory = httpClientFactory;
        _unitOfWork = unitOfWork;
        _photoValidationOptions = photoValidationOptions.Value;
        _serviceScopeFactory = serviceScopeFactory;
    }

    public async Task<string> SendImageForValidationAsync(string imagePath, CancellationToken cancellationToken)
    {
        try
        {
            var aiEndpoint = _photoValidationOptions.ValidationEndpoint;
            //var webhookUrl = _photoValidationOptions.WebhookUrl;

<<<<<<< HEAD
            var request = new
            {
                image_url = "https://www.google.com/imgres?q=pothole&imgurl=https%3A%2F%2Fimages.squarespace-cdn.com%2Fcontent%2Fv1%2F573365789f726693272dc91a%2F1704992146415-CI272VYXPALWT52IGLUB%2FAdobeStock_201419293.jpeg%3Fformat%3D1500w&imgrefurl=https%3A%2F%2Fwww.omag.org%2Fnews%2F2024%2F1%2F1%2Fpotholes-how-they-form-and-how-they-can-be-prevented&docid=gzLygswCYinemM&tbnid=bAgXLflP_xF8eM&vet=12ahUKEwjYt-GJk5qNAxXzKvsDHcfJKsAQM3oECGcQAA..i&w=1500&h=1004&hcb=2&ved=2ahUKEwjYt-GJk5qNAxXzKvsDHcfJKsAQM3oECGcQAA",
                webhook_url = "https://webhook.site/1a333a8c-54ce-492d-bb36-24a7aa3e4478"
            };
=======

            var imageUrl =
                "https://www.google.com/imgres?q=pothole&imgurl=https%3A%2F%2Fimages.squarespace-cdn.com%2Fcontent%2Fv1%2F573365789f726693272dc91a%2F1704992146415-CI272VYXPALWT52IGLUB%2FAdobeStock_201419293.jpeg%3Fformat%3D1500w&imgrefurl=https%3A%2F%2Fwww.omag.org%2Fnews%2F2024%2F1%2F1%2Fpotholes-how-they-form-and-how-they-can-be-prevented&docid=gzLygswCYinemM&tbnid=bAgXLflP_xF8eM&vet=12ahUKEwjYt-GJk5qNAxXzKvsDHcfJKsAQM3oECGcQAA..i&w=1500&h=1004&hcb=2&ved=2ahUKEwjYt-GJk5qNAxXzKvsDHcfJKsAQM3oECGcQAA";
            var webhookUrl = "https://webhook.site/1a333a8c-54ce-492d-bb36-24a7aa3e4478";
            
>>>>>>> 9a51627a

            using var httpClient = _httpClientFactory.CreateClient();
            using var formData = new MultipartFormDataContent();
            // Add form fields
<<<<<<< HEAD
            formData.Add(new StringContent(request.image_url), "image_url");
            formData.Add(new StringContent(request.webhook_url), "callback_url");
            var response = await httpClient.PostAsync(aiEndpoint, formData, cancellationToken);
=======
            
            formData.Add(new StringContent(imageUrl), "image_url");
            formData.Add(new StringContent(webhookUrl), "callback_url");
            
            var response = await httpClient.PostAsync(aiEndpoint, formData, cancellationToken);
            
>>>>>>> 9a51627a
            response.EnsureSuccessStatusCode();
            _logger.LogInformation("Image sent for validation. Status code: {StatusCode}", response.StatusCode);
            
            var responseContent = await response.Content.ReadAsStringAsync(cancellationToken);
            _logger.LogInformation("Response from AI service: {ResponseContent}", responseContent);
            
            var result = JsonConvert.DeserializeObject<ValidationResponse>(responseContent);

            if (result == null)
            {
                throw new Exception("Failed to deserialize response");
            }

            _logger.LogInformation("Image sent for validation. TaskId: {TaskId}, Status: {Status}", result.task_id, result.status);
            var taskId = result.task_id;
            return taskId;
        }
        catch (Exception ex)
        {
            _logger.LogError(ex, "Error sending image for validation");
            throw;
        }
    }

    public async Task ProcessPhotoValidationInBackgroundAsync(SnapReport snapReport)
    {
        _ = Task.Run(async () =>
        {
            using var scope = _serviceScopeFactory.CreateScope();
            var unitOfWork = scope.ServiceProvider.GetRequiredService<IUnitOfWork>();

            try
            {
                var taskId = await SendImageForValidationAsync(
                    snapReport.ImagePath,
                    CancellationToken.None);

                _logger.LogInformation("Image of report {ReportId} sent for validation. TaskId: {TaskId}",
                    snapReport.Id, taskId);

                snapReport.TaskId = taskId;
                await unitOfWork.Repository<SnapReport>().Update(snapReport);
                await unitOfWork.SaveChanges();
            }
            catch (Exception ex)
            {
                _logger.LogError(ex, "Error processing photo validation for report {ReportId}", snapReport.Id);
            }
            return Task.CompletedTask;
        });
    }
    private class ValidationResponse
    {
        public string task_id { get; set; }
        public string status { get; set; }
    }
}<|MERGE_RESOLUTION|>--- conflicted
+++ resolved
@@ -2,10 +2,7 @@
 using Microsoft.Extensions.Logging;
 using Microsoft.Extensions.Options;
 using Newtonsoft.Json;
-<<<<<<< HEAD
-=======
 using SnapNFix.Domain.Entities;
->>>>>>> 9a51627a
 using SnapNFix.Domain.Interfaces;
 using SnapNFix.Infrastructure.Options;
 
@@ -40,35 +37,21 @@
             var aiEndpoint = _photoValidationOptions.ValidationEndpoint;
             //var webhookUrl = _photoValidationOptions.WebhookUrl;
 
-<<<<<<< HEAD
-            var request = new
-            {
-                image_url = "https://www.google.com/imgres?q=pothole&imgurl=https%3A%2F%2Fimages.squarespace-cdn.com%2Fcontent%2Fv1%2F573365789f726693272dc91a%2F1704992146415-CI272VYXPALWT52IGLUB%2FAdobeStock_201419293.jpeg%3Fformat%3D1500w&imgrefurl=https%3A%2F%2Fwww.omag.org%2Fnews%2F2024%2F1%2F1%2Fpotholes-how-they-form-and-how-they-can-be-prevented&docid=gzLygswCYinemM&tbnid=bAgXLflP_xF8eM&vet=12ahUKEwjYt-GJk5qNAxXzKvsDHcfJKsAQM3oECGcQAA..i&w=1500&h=1004&hcb=2&ved=2ahUKEwjYt-GJk5qNAxXzKvsDHcfJKsAQM3oECGcQAA",
-                webhook_url = "https://webhook.site/1a333a8c-54ce-492d-bb36-24a7aa3e4478"
-            };
-=======
 
             var imageUrl =
                 "https://www.google.com/imgres?q=pothole&imgurl=https%3A%2F%2Fimages.squarespace-cdn.com%2Fcontent%2Fv1%2F573365789f726693272dc91a%2F1704992146415-CI272VYXPALWT52IGLUB%2FAdobeStock_201419293.jpeg%3Fformat%3D1500w&imgrefurl=https%3A%2F%2Fwww.omag.org%2Fnews%2F2024%2F1%2F1%2Fpotholes-how-they-form-and-how-they-can-be-prevented&docid=gzLygswCYinemM&tbnid=bAgXLflP_xF8eM&vet=12ahUKEwjYt-GJk5qNAxXzKvsDHcfJKsAQM3oECGcQAA..i&w=1500&h=1004&hcb=2&ved=2ahUKEwjYt-GJk5qNAxXzKvsDHcfJKsAQM3oECGcQAA";
             var webhookUrl = "https://webhook.site/1a333a8c-54ce-492d-bb36-24a7aa3e4478";
             
->>>>>>> 9a51627a
 
             using var httpClient = _httpClientFactory.CreateClient();
             using var formData = new MultipartFormDataContent();
             // Add form fields
-<<<<<<< HEAD
-            formData.Add(new StringContent(request.image_url), "image_url");
-            formData.Add(new StringContent(request.webhook_url), "callback_url");
-            var response = await httpClient.PostAsync(aiEndpoint, formData, cancellationToken);
-=======
             
             formData.Add(new StringContent(imageUrl), "image_url");
             formData.Add(new StringContent(webhookUrl), "callback_url");
             
             var response = await httpClient.PostAsync(aiEndpoint, formData, cancellationToken);
             
->>>>>>> 9a51627a
             response.EnsureSuccessStatusCode();
             _logger.LogInformation("Image sent for validation. Status code: {StatusCode}", response.StatusCode);
             
