--- conflicted
+++ resolved
@@ -63,12 +63,6 @@
                 _cache.Set(attemptsKey, 0, cacheEntryOptions);
                 return otp;
             }
-<<<<<<< HEAD
-            else
-            {
-                _logger.LogInformation("SMS OTP sent successfully to {PhoneNumber}", emailOrPhoneNumber);
-            }
-=======
         }else
         {
             otp = "123456";
@@ -76,7 +70,6 @@
             _cache.Set(attemptsKey, 0, cacheEntryOptions);
             _logger.LogInformation("SMS OTP sent successfully to {Email}", emailOrPhoneNumber);
             return otp;
->>>>>>> b0bd9827
         }
         
         return otp;
